#!/usr/bin/env perl

=head1 NAME

mantis2redmine.pl - Import Mantis database into Redmine

=head1 DESCRIPTION

This script imports provided Mantis database into existing Redmine database without destroying existing content in the redmine database. The idea is a non-destructive migration. Via user interaction re-mappings of mantis users, priojects and so on to Redmine equivalents can be performed.

Tested with:
    Redmine 0.9.3-1 stable
    Mantis 1.2.4 stable

Inspired by "migrate_from_mantis.rake" from the Redmine project.

=head1 DEPENDENCIES

    Getopt::Long
    DBIx::Simple
    YAML

This would require the following packages on a debian system

    perl-modules
    libdbix-simple-perl
    libyaml-perl

=head1 SYNOPSIS

    mantis2redmine.pl -c mantis2redmine.config --load_maps --dry-run

=head1 FAQ

=over

=item * It says "Load from file" ..

You already ran this script once (eg in dry-run-mode). It will create store-<name>.map files within the current directory to save your answers. If you want to answer one (or all) of the mappings again simply remove the corresponding store-file (name should be self-explanatory).

=back

=head1 AUTHOR

=over

=item * Ulrich Kautz <uk@fortrabbit.de>

=item * Philipp Schüle <p.schuele@metaways.de>

=back

=head1 COPYRIGHT

Copyright (c) 2010. See L</AUTHOR>

This program is free software; you can redistribute it and/or modify it under the same terms as Perl itself.

See http://www.perl.com/perl/misc/Artistic.html

=head1 WARRANTIES

None. Make a backup!

=head1 Changelog

modified by Philipp Schüle <p.schuele@metaways.de>

did the following:
    - import categories / do not use the trackers as categories
    - use severity column to determine the tracker
    - skip attachments because they might be  in the DB

TODO
    - make it possible to switch between categories -> categories / categories -> tracker import (via config/cli param)

=cut


# Load Modules

use strict;
use warnings;

use Getopt::Long;
use DBIx::Simple;
use Data::Dumper;
use YAML;

use utf8;
use Encode;

use version 0.74; our $VERSION = qv(v0.3.1);

# Unbuffered output
$| = 1;


# Read commandline options

my %opt;
GetOptions(
    "dry_run|n" => \( my $DRY = 0 ),
    "help|h"    => \( $opt{ help } = 0 ),

    "mantis_db_host=s"  => \( $opt{ mantis_db_host }  = "localhost" ),
    "mantis_db_name=s"  => \( $opt{ mantis_db_name }  = "mantis" ),
    "mantis_db_login=s" => \( $opt{ mantis_db_login } = "" ),
    "mantis_db_pass=s"  => \( $opt{ mantis_db_pass }  = "" ),

    "redmine_db_host=s"  => \( $opt{ redmine_db_host }  = "localhost" ),
    "redmine_db_name=s"  => \( $opt{ redmine_db_name }  = "redmine" ),
    "redmine_db_login=s" => \( $opt{ redmine_db_login } = "" ),
    "redmine_db_pass=s"  => \( $opt{ redmine_db_pass }  = "" ),

    "load_maps"  => \( $opt{ load_maps } ),
    "config|c=s" => \( $opt{ config } = "" ),

    "category_source" => \( $opt{ category_source } = "categories" ),

    "attachment_dir=s" => \( $opt{ attachment_dir } = "attachments" )
);


# Print help

die <<HELP if $opt{ help };
mantis2redmine.pl v$VERSION
    by Ulrich Kautz <uk\@fortrabbit.de>

Usage: $0 [options]
Options
    --help | -h
        Show this help
    --dry_run | -n
        Dont migrate anything.. just try to
    --load_maps
        Load map files which are created on generation, even on dry-run.
        You can re-use them later on.. for lazy people.
    --config | -c <path to config>
        Each parameter can be provided via config file .. eg:
            mantis_db_host = localhost
            mantis_db_name = mantis
        and so on ..
    --attachment_dir <path>
        Direcory for outputting any attachment file.
        default: attachments (in current dir)

    Import flavor:
    --category-source <source>
        You can either use "categories" or "trackers" as source for your
        newly created redmine categories.
        Default: "categories"

    Mantis Database:
    --mantis_db_host <hostname>
        default: localhost
    --mantis_db_name <database>
        default: mantis
    --mantis_db_login <login>
    --mantis_db_pass <password>

    Redmine Database:
    --redmine_db_host <hostname>
        default: localhost
    --redmine_db_name <database>
        default: redmine
    --redmine_db_login <login>
    --redmine_db_pass <password>

HELP


# Init

# read config file for options ..
%opt = ( %opt, read_config( $opt{ config } ) ) if $opt{ config };

# check attribs
my @check_err = ();
foreach my $type( qw/ mantis redmine / ) {
    foreach my $key( qw/ host name login pass / ) {
        push @check_err, "--$type\_db_$key" unless $opt{ "$type\_db_$key" };
    }
}
die "Missing: \n  ". join( ", ", @check_err ). "\nUse --help for all options\n" if @check_err;

# check attachment table
die "No such directory '$opt{ attachment_dir }'.. please created!\n"
    unless (-d $opt{ attachment_dir } || $opt{ attachments_in_db });

# check category-source
die "Not allowed --category-source '$opt{ category_source }', use one of 'categories' or 'trackers'\n"
    unless $opt{ category_source } =~ /^(?:categories|trackers)$/;

# display warning
unless ( $DRY || read_in( "Are you sure you? Do you have a backup of your important data?\n  eg: mysqldump --add-drop-table --lock-tables --complete-insert --create-options -u$opt{ redmine_db_login } -p$opt{ redmine_db_pass } -h$opt{ redmine_db_host } $opt{ redmine_db_name }\nType uppercase YES if you want to continue" ) eq "YES" ) {
    die "Make a backup!\n";
}

# open dbi
my $dbix_mantis = DBIx::Simple->connect(
    'DBI:mysql:database='. $opt{ mantis_db_name }. ';host='. $opt{ mantis_db_host },
    $opt{ mantis_db_login }, $opt{ mantis_db_pass },
    { RaiseError => 1, mysql_enable_utf8 => 1},
);
my $dbix_redmine = DBIx::Simple->connect(
    'DBI:mysql:database='. $opt{ redmine_db_name }. ';host='. $opt{ redmine_db_host },
    $opt{ redmine_db_login }, $opt{ redmine_db_pass },
    { RaiseError => 1 }
);


# Prepare user-interactive import

# import mappings
my %map = ();

# build list of import modules
my @import_modules = (
    qw/ stati priorities roles custom_fields relations projects versions /,
    $opt{ category_source },
    qw/ users /
);

# run import
foreach my $import( @import_modules ) {
    my $meth = "import_$import";
    print " *** ". ucfirst( $import ). " ***\n\n";
    {
        no strict 'refs';
        $map{ $import } = $opt{ load_maps } && -f "store-$import.map"
            ? do {
                print "-> Load from file\n";
                load_map( $import )
            }
            : do {
                my $ref = $meth->();
                save_map( $import => $ref );
                $ref;
            }
        ;
    }
    print "\n\n";
}


# Run import

perform_import( \%map );



=head1 METHODS


=head2 import_stati

Rewrite the Mantis static stati to Redmine database stati.

User interactive.

=cut

sub import_stati {
    my %redmine_stati = map {
        ( $_->{ position } => $_ )
    } $dbix_redmine->query( 'SELECT id, name, position FROM issue_statuses' )->hashes;
    my $default_ref = $redmine_stati{ 1 };

    my %mantis_stati = (
        10 => [ "new", $redmine_stati{ 1 } ], # new
        20 => [ "feedback", $redmine_stati{ 4 } || $default_ref ], # feedback
        30 => [ "acknowledged", $redmine_stati{ 1 } ], # acknowledged
        40 => [ "confirmed", $redmine_stati{ 1 } ], # confirmed
        50 => [ "assigned", $redmine_stati{ 2 } || $default_ref ], # assigned
        80 => [ "resolved", $redmine_stati{ 3 } || $default_ref ], # resolved
        90 => [ "closed", $redmine_stati{ 3 } || $default_ref ]  # closed
    );

    return create_map( 'Status', \%mantis_stati, \%redmine_stati, $default_ref, 'position' );
}


=head2 import_priorities

Rewrite the Mantis static priorities to Redmine database priorities.

User interactive.

=cut

sub import_priorities {
    my %redmine = map {
        ( $_->{ position } => $_ )
    } $dbix_redmine->query( 'SELECT id, name, position FROM enumerations WHERE type = ?', 'IssuePriority' )->hashes;
    my $default_ref = $redmine{ 1 };

    my %mantis = (
        10 => [ 'none', $redmine{ 1 } ], # none
        20 => [ 'low', $redmine{ 1 } ], # low
        30 => [ 'normal', $redmine{ 2 } || $default_ref ], # normal
        40 => [ 'high', $redmine{ 3 } || $default_ref ], # high
        50 => [ 'urgent', $redmine{ 4 } || $default_ref ], # urgent
        60 => [ 'immediate', $redmine{ 5 } || $default_ref ]  # immediate
    );

    return create_map( 'Priority', \%mantis, \%redmine, $default_ref, 'position' );
}


=head2 import_roles

Rewrite the Mantis static roles to Redmine database roles.

User interactive.

=cut

sub import_roles {
    my %redmine = map {
        ( $_->{ position } => $_ )
    } $dbix_redmine->query( 'SELECT id, name, position FROM roles' )->hashes;
    my $default_ref = $redmine{ scalar keys %redmine };

    my %mantis = (
        10 => [ 'viewer', $default_ref ],   # viewer
        25 => [ 'reporter', $redmine{ 5 } || $default_ref ],   # reporter
        40 => [ 'updater', $default_ref ],   # updater
        55 => [ 'developer', $redmine{ 4 } || $default_ref ], # developer
        70 => [ 'manager', $redmine{ 3 } || $default_ref ],   # manager
        90 => [ 'administrator', $redmine{ 3 } || $default_ref ]    # administrator
    );

    return create_map( 'Role', \%mantis, \%redmine, $default_ref, 'position' );
}


=head2 import_custom_fields

Rewrite the Mantis static custom field types to Redmine static custom field types.

Non interactive.

=cut

sub import_custom_fields {
    return {
        0 => 'string', # String
        1 => 'int',    # Numeric
        2 => 'int',    # Float
        3 => 'list',   # Enumeration
        4 => 'string', # Email
        5 => 'bool',   # Checkbox
        6 => 'list',   # List
        7 => 'list',   # Multiselection list
        8 => 'date',   # Date
    };
}


=head2 import_relations

Rewrite the Mantis static relation types to Redmine static relation types.

Non interactive.

=cut

sub import_relations {
    return {
        1 => 'relates',    # related to
        2 => 'relates',    # parent of
        3 => 'relates',    # child of
        0 => 'duplicates', # duplicate of
        4 => 'duplicates'  # has duplicate
    };
}


=head2 import_projects

Rewrite the Mantis projects to Redmine projects.

Non interactive.

=cut

sub import_projects {
    my %mantis = map {
        $_->{ name } = substr( $_->{ name }, 0, 30 );
        ( $_->{ id } => $_ );
    } $dbix_mantis->query( 'SELECT id, name FROM mantis_project_table' )->hashes;
    my ( $first_mantis_id ) = sort keys %mantis;
    die "Did not find any mantis projects\n"
        unless $first_mantis_id;

    my %redmine = map {
        ( $_->{ id } => $_ );
    } $dbix_redmine->query( 'SELECT id, name FROM projects' )->hashes;
    my ( $first_id ) = sort keys %redmine;

    my $mantis_ref = { map {
        ( $_ => [ $mantis{ $_ }->{ name }, { name => 'new', id => -1 } ] )
    } keys %mantis };
    my $redmine_ref = { map {
        ( $_ => $redmine{ $_ } )
    } keys %redmine };
    premap( $mantis_ref, $redmine_ref, 'name' );

    my $default_ref = $first_id
        ? $redmine{ $first_id }
        : { id => -1, name => '*no project found in redmine*' }
    ;

    my $new_ref = create_map( 'Project', $mantis_ref, $redmine_ref, $default_ref, 'id', {
        allow_new     => 1,
        print_mantis  => 1,
        print_redmine => 1
    } );

    my $ref = update_maps( $new_ref, \%mantis );
    print Dumper $ref;
    return $ref;
    #return update_maps( $new_ref, \%mantis );
}


=head2 import_versions

Rewrite the Mantis projects to Redmine projects.

User interactive.

=cut

sub import_versions {

    #my $sql_version_table = 'SELECT id, version, description, project_id, DATE_FORMAT( date, \'%Y-%m-%d\' ) as date, released FROM mantis_project_version_table';
    my $sql_version_table = 'SELECT id, version, description, project_id, released FROM mantis_project_version_table';
    my %mantis = map {
        $_->{ name } = substr( delete $_->{ version }, 0, 30 );
        ( $_->{ id } => $_ );
    } $dbix_mantis->query( $sql_version_table )->hashes;

    my %redmine = map {
        ( $_->{ id } => $_ );
    } $dbix_redmine->query( 'SELECT id, name FROM versions' )->hashes;
    my ( $first_id ) = sort keys %redmine;


    my $mantis_ref = { map {
        ( $_ => [ $mantis{ $_ }->{ name }, { name => 'new', id => -1 } ] )
    } keys %mantis };
    my $redmine_ref = { map {
        ( $_ => $redmine{ $_ } )
    } keys %redmine };
    premap( $mantis_ref, $redmine_ref, 'name' );

    my $default_ref = $first_id
        ? $redmine{ $first_id }
        : { id => -1, name => '*no version found in redmine*' }
    ;

    my $new_ref = create_map( 'Version', $mantis_ref, $redmine_ref, $default_ref, 'id', {
        allow_new     => 1,
        print_mantis  => 1,
        print_redmine => 1
    } );

    return update_maps( $new_ref, \%mantis );
}

=head2 import_trackers

Maps Mantis categories to Redmine trackers.

User interactive.

=cut

sub import_trackers {
    my %mantis = map {
        ( $_->{ id } => $_ );
    } $dbix_mantis->query( 'SELECT id, category as name, project_id FROM mantis__category_table' )->hashes;

    my %redmine = map {
        ( $_->{ id } => $_ );
    } $dbix_redmine->query( 'SELECT id, name FROM trackers' )->hashes;
    my ( $first_id ) = sort keys %redmine;

    my $mantis_ref = { map {
        ( $_ => [ $mantis{ $_ }->{ name }, { name => 'new', id => -1 } ] )
    } keys %mantis };
    my $redmine_ref = { map {
        ( $_ => $redmine{ $_ } )
    } keys %redmine };
    premap( $mantis_ref, $redmine_ref, 'name' );

    my $new_ref = create_map( 'Tracker', $mantis_ref, $redmine_ref, $redmine{ $first_id }, 'id', {
       allow_new     => 1,
       print_mantis  => 1,
       print_redmine => 1
    } );

    return update_maps( $new_ref, \%mantis );
}

=head2 import_categories

Maps Mantis categories to Redmine categories.

User interactive.

=cut

sub import_categories {
    my %mantis = map {
        ( $_->{ id } => $_ );
    } $dbix_mantis->query( 'SELECT id, name, project_id FROM mantis_category_table' )->hashes;

    my %redmine = map {
        ( $_->{ id } => $_ );
    } $dbix_redmine->query( 'SELECT id, name FROM issue_categories' )->hashes;
    my ( $first_id ) = sort keys %redmine;

    my $mantis_ref = { map {
        ( $_ => [ $mantis{ $_ }->{ name }, { name => 'new', id => -1 } ] )
    } keys %mantis };
    my $redmine_ref = { map {
        ( $_ => $redmine{ $_ } )
    } keys %redmine };
    premap( $mantis_ref, $redmine_ref, 'name' );

    my $default_ref = $first_id
        ? $redmine{ $first_id }
        : { id => -1, name => '*no category found in redmine*' }
    ;

    my $new_ref = create_map( 'Category', $mantis_ref, $redmine_ref, $default_ref, 'id', {
        allow_new     => 1,
        print_mantis  => 1,
        print_redmine => 1
    } );

    return update_maps( $new_ref, \%mantis );
}

=head2 import_users

Maps Mantis users to Redmine users.

User interactive.

=cut

sub import_users {
    my $rx_user = qr/[^a-zA-Z0-9_\-@\.]/;
    my $rx_name = qr/[^\w\s\'\-]/;
    my %mantis = map {
        $_->{ username } =~ s/$rx_user//;
        my ( $firstname, $lastname ) = split( ' ', $_->{ realname } );
        ( $_->{ firstname } = substr( $firstname || $_->{ username }, 0, 30 ) ) =~ s/$rx_name//;
        ( $_->{ lastname }  = substr( $lastname || '', 0, 30 ) ) =~ s/$rx_name//;
        delete $_->{ realname };
        $_->{ email } ||= $_->{ username } . '@dev.null';
        $_->{ mail } = delete $_->{ email };
        $_->{ login } = delete $_->{ username };
        ( $_->{ id } => $_ );
    } $dbix_mantis->query( 'SELECT id, username, realname, email, access_level >= 90 as admin FROM mantis_user_table' )->hashes;

    my %redmine = map {
        ( $_->{ id } => $_ );
    } $dbix_redmine->query( 'SELECT id, login, firstname, lastname, mail FROM users' )->hashes;
    my ( $first_id ) = sort keys %redmine;


    my $mantis_ref = { map {
        ( $_ => [ $mantis{ $_ }->{ login }, { name => 'new', id => -1 } ] )
    } keys %mantis };
    my $redmine_ref = { map {
        ( $_ => { name => $redmine{ $_ }->{ login }, id => $redmine{ $_ }->{ id } } )
    } keys %redmine };
    premap( $mantis_ref, $redmine_ref, 'name' );


    my $default_ref = $first_id
        ? $redmine{ $first_id }
        : {
            id => -1,
            name => '*no user found in redmine*',
            username => '*no user found in redmine*',
            mail => '*',
            login => '*no user found in redmine*',
            firstname => '*no user found in redmine*',
            lastname => '*no user found in redmine*',
        }
    ;

    my $new_ref = create_map( 'User', $mantis_ref, $redmine_ref, $default_ref, 'id', {
        allow_new     => 1,
        print_mantis  => 1,
        print_redmine => 1
    } );

    return update_maps( $new_ref, \%mantis );
}


=head2 perform_import

Perform the whole import.

User interactive.

=cut

sub perform_import {
    my ( $map_ref ) = @_;

    my %report = ();

    print "Import Users\n";
    while( my ( $old_id, $new_ref ) = each %{ $map_ref->{ users } } ) {
        print ".";

        # create new user
        if ( $new_ref->{ id } == -1 ) {
            delete $new_ref->{ id };

            unless ( $DRY ) {
                $dbix_redmine->insert( users => {
                    %$new_ref, # firstname, lastname, login, mail, admin
                    status => 1,
                    type   => 'User',
                } );
                ( $map_ref->{ users }->{ $old_id } ) = $dbix_redmine->query( 'SELECT MAX(id) FROM users' )->list;
            }

            $report{ users_created } ++;
        }

        # use existing
        else {
            $map_ref->{ users }->{ $old_id } = $new_ref->{ id };
            $report{ users_migrated } ++;
        }
    }
    print "OK\n";

    print "Import Projects\n";
    my $count = 1;
    while( my ( $old_id, $new_ref ) = each %{ $map_ref->{ projects } } ) {
        print ".";

        # create new project
        if ( $new_ref->{ id } == -1 ) {
            delete $new_ref->{ id };

            # get max lft/rgt
            my ( $lft, $rgt ) = $dbix_redmine->query( 'SELECT MAX( lft ), MAX(rgt) FROM projects' )->list;
            $lft ||= 0;
            $rgt ||= 0;
            my $max = $lft > $rgt ? $lft : $rgt;
            $max++;

            unless ( $DRY ) {

                $dbix_redmine->insert( projects => {
                    %$new_ref, # name
                    description => 'Imported from Mantis',
                    is_public   => 0,
                    created_on  => \'NOW()',
                    updated_on  => \'NOW()',
                    identifier  => 'mantis-'. substr( ''. time(), -5 ) . $count++,
                    status      => 1,
                    lft         => $max,
                    rgt         => $max+1
                } );
                ( $map_ref->{ projects }->{ $old_id } ) = $dbix_redmine->query( 'SELECT MAX(id) FROM projects' )->list;

                $dbix_redmine->insert( enabled_modules => {
                    project_id => $map_ref->{ projects }->{ $old_id },
                    name       => 'issue_tracking'
                } );

                $dbix_redmine->insert( enabled_modules => {
                    project_id => $map_ref->{ projects }->{ $old_id },
                    name       => 'files'
                } );

                $dbix_redmine->insert( enabled_modules => {
                    project_id => $map_ref->{ projects }->{ $old_id },
                    name       => 'calendar'
                } );

                $dbix_redmine->insert( enabled_modules => {
                    project_id => $map_ref->{ projects }->{ $old_id },
                    name       => 'gantt'
                } );
            }

            $report{ projects_created } ++;
        }

        # use existing
        else {
            $map_ref->{ projects }->{ $old_id } = $new_ref->{ id };
            $report{ projects_migrated } ++;
        }
    }
    print "OK\n";

    print "Import Versions\n";
    my %version_map = ();
    while( my ( $old_id, $new_ref ) = each %{ $map_ref->{ versions } } ) {
        print ".";

        # create new version
        if ( $new_ref->{ id } == -1 ) {
            delete $new_ref->{ id };
            my $project_id = $map_ref->{ projects }->{ delete $new_ref->{ project_id } };
            my $released   = $new_ref->{ released } ? 'closed' : 'open';

            unless ( $DRY ) {
                $dbix_redmine->insert( versions => {
                    name            => $new_ref->{ name },
                    description     => $new_ref->{ description },
                    project_id      => $project_id,
                    status          => $released,
                    effective_date  => $new_ref->{ date }
                } );
                ( $map_ref->{ versions }->{ $old_id } ) = $dbix_redmine->query( 'SELECT MAX(id) FROM versions' )->list;
                $version_map{ $new_ref->{ name } } = $map_ref->{ versions }->{ $old_id };
            }
            else {
                $version_map{ $new_ref->{ name } } =
                $map_ref->{ versions }->{ $old_id } = 'NEW';
            }

            $report{ versions_created } ++;
        }

        # use existing
        else {
            $version_map{ $new_ref->{ name } } = $map_ref->{ versions }->{ $old_id } = $new_ref->{ id };
            $report{ versions_migrated } ++;
        }
    }
    print "OK\n";

    # use Trackers -> Categories
    if ( $opt{ category_source } eq 'trackers' ) {
        print "Import Trackers\n";
        my @project_ids = $dbix_redmine->query( 'SELECT id FROM projects' )->flat;
        while( my ( $old_id, $new_ref ) = each %{ $map_ref->{ trackers } } ) {
            print ".";

            # create new tracker
            if ( $new_ref->{ id } == -1 ) {
                delete $new_ref->{ id };

                # get tracker probs
                my $name       = delete $new_ref->{ name };
                my $project_id = delete $new_ref->{ project_id };
                my ( $position ) = $dbix_redmine->query( 'SELECT MAX(position)+1 FROM trackers' )->list;

                unless ( $DRY ) {

                    # create tracker
                    $dbix_redmine->insert( trackers => {
                        name          => $name,
                        position      => $position,
                        is_in_roadmap => 0,
                        is_in_chlog   => 0,
                    } );
                    ( $map_ref->{ trackers }->{ $old_id } ) = $dbix_redmine->query( 'SELECT MAX(id) FROM trackers' )->list;

                    # link tracker to project(s)
                    my @insert = $project_id == 0 ? @project_ids : ( $map_ref->{ projects }->{ $project_id } );
                    foreach my $insert( @insert ) {
                        $dbix_redmine->insert( projects_trackers => {
                            project_id => $insert,
                            tracker_id => $map_ref->{ trackers }->{ $old_id }
                        } );
                    }
                }

                $report{ trackers_created } ++;
            }

            # use existing
            else {
                $map_ref->{ trackers }->{ $old_id } = $new_ref->{ id };
                $report{ trackers_migrated } ++;
            }
        }
        print "OK\n";
    }

    # use Categories -> Categories (default)
    else {
        print "Import Categories\n";
        my @category_ids = $dbix_redmine->query( 'SELECT id FROM issue_categories' )->flat;
        while( my ( $old_id, $new_ref ) = each %{ $map_ref->{ categories } } ) {
            print ".";

            # create new category
            if ( $new_ref->{ id } == -1 ) {
                delete $new_ref->{ id };

                # get category probs
                my $name       = delete $new_ref->{ name };
                my $project_id = $map_ref->{ projects }->{ delete $new_ref->{ project_id } };

                unless ( $DRY ) {

                    # create category
                    #$dbix_redmine->insert( issue_categories => {
                    #    name          => $name,
                    #    project_id    => $project_id
                    #} );
                    #( $map_ref->{ categories }->{ $old_id } ) = $dbix_redmine->query( 'SELECT MAX(id) FROM issue_categories' )->list;
                }

                $report{ categories_created } ++;
            }

            # use existing
            else {
                $map_ref->{ categories }->{ $old_id } = $new_ref->{ id };
                $report{ categories_migrated } ++;
            }
        }
        print "OK\n";
    }


    # now the hard part .. import all issues!
    print "Import Issues (. = Issue, - = Journal, + = Attachment)\n";
    my $issues = $dbix_mantis->query( <<SQL );
SELECT
    b.id,
    b.project_id,
    b.reporter_id,
    b.handler_id,
    b.priority,
    b.status,
    b.target_version,
    b.severity,
    c.id as `category_id`,
    b.summary AS `subject`,
    b.date_submitted AS `created_on`,
    b.date_submitted AS `start_date`,
    b.last_updated AS `updated_on`,
    CONCAT_WS( "\n\n", tt.description, tt.steps_to_reproduce, tt.additional_information ) AS `description`
FROM mantis_bug_table b
LEFT JOIN mantis_bug_text_table tt ON ( tt.id = b.bug_text_id )
LEFT JOIN mantis_category_table c ON ( c.name = b.category_id AND c.project_id = b.project_id )
SQL

    my $notes_sql = <<SQLNOTES;
SELECT
    b.reporter_id,
    b.date_submitted  AS `created_on`,
    tt.note
FROM mantis_bugnote_table b
LEFT JOIN mantis_bugnote_text_table tt ON ( tt.id = b.bugnote_text_id )
WHERE
    b.bug_id = ?
SQLNOTES

    my $attachments_sql = <<SQLNOTES;
SELECT
    b.diskfile,
    b.filename,
    b.file_type,
    b.date_added AS `created_on`,
    CONCAT_WS( "\n", b.title, b.description ) AS `description`,
    b.content
FROM mantis_bug_file_table b
WHERE
    b.bug_id = ?
SQLNOTES

    # get admin id for file uploads
    my ( $admin_id ) = $dbix_redmine->query( 'SELECT id FROM users WHERE login = "admin" LIMIT 1' )->list;
    unless ( $admin_id ) {
        ( $admin_id ) = $dbix_redmine->query( 'SELECT id FROM users LIMIT 1' )->list;
    }

    my %issue_map = ();
    while ( my $issue_ref = $issues->hash ) {
        print ".";

        my $issue_id;

        #print "$issue_ref->{ id }: $issue_ref->{ target_version } -> $version_map{ $issue_ref->{ target_version } }\n" if $issue_ref->{ target_version };
        #print "is feature: $issue_ref->{ subject } ( $opt{ tracker_id_feature } )\n" if ($issue_ref->{ severity } == 10);

        my $trackerIdFeature = ($opt{ tracker_id_feature }) ? $opt{ tracker_id_feature } : 1;
        my $trackerIdBug = ($opt{ tracker_id_bug }) ? $opt{ tracker_id_bug } : 2;

        unless ( $DRY ) {
            # insert
            $dbix_redmine->insert( issues => my $ref = {
            	# severity 10 => feature / alle anderen -> bug
                tracker_id       => ($issue_ref->{ severity } == 10) ? $trackerIdFeature : $trackerIdBug,
                project_id       => $map_ref->{ projects }->{ $issue_ref->{ project_id } },
                category_id      => $map_ref->{ categories }->{ $issue_ref->{ category_id } },
                subject          => encode( "UTF-8", $issue_ref->{ subject } ),
                description      => encode( "UTF-8", $issue_ref->{ description } ),
                status_id        => $map_ref->{ stati }->{ $issue_ref->{ status } }->{ id },
                assigned_to_id   => $map_ref->{ users }->{ $issue_ref->{ handler_id } },
                priority_id      => $map_ref->{ priorities }->{ $issue_ref->{ priority } }->{ id },
                author_id        => $map_ref->{ users }->{ $issue_ref->{ reporter_id } } || 2,
                created_on       => $issue_ref->{ created_on },
                updated_on       => $issue_ref->{ updated_on },
                start_date       => $issue_ref->{ start_date },
                lft              => 1,
                rgt              => 2,
                fixed_version_id => $issue_ref->{ target_version } && defined $version_map{ $issue_ref->{ target_version } }
                    ? $version_map{ $issue_ref->{ target_version } }
                    : 0
            } );

            # get id of the issue
            ( $issue_id ) = $dbix_redmine->query( 'SELECT MAX(id) FROM issues' )->list;
            $issue_map{ $issue_ref->{ id } } = $issue_id;
        }

        $report{ issues_created } ++;

        # insert notes
        my $notes = $dbix_mantis->query( $notes_sql, $issue_ref->{ id } );
        while ( my $note_ref = $notes->hash ) {
            print "-";

            unless ( $DRY ) {

                # insert
                $dbix_redmine->insert( journals => {
                    journalized_id   => $issue_id,
                    journalized_type => 'Issue',
                    user_id          => $map_ref->{ users }->{ $note_ref->{ reporter_id } } || 2,
                    notes            => encode( "UTF-8", $note_ref->{ note } ),
                    created_on       => $note_ref->{ created_on },
                } );
            }

            $report{ journals_created } ++;
        }

        # insert attachments
        if (! $opt{ attachments_in_db } ) {
            my $attachments = $dbix_mantis->query( $attachments_sql, $issue_ref->{ id } );
            while ( my $attachment_ref = $attachments->hash ) {
                # we have the attachments in the db -> exit
                print "+";

                unless ( $DRY ) {

                    # write file to disk
                    my $filename = "$attachment_ref->{ diskfile }";
                    my $output = "$opt{ attachment_dir }/$filename";
                    open my $fh, '>', $output or die "Cannot open attachment file '$output' for write: $!";
                    binmode $fh;
                    print $fh delete $attachment_ref->{ content };
                    close $fh;

                    # insert
                    $dbix_redmine->insert( attachments => {
                        container_id   => $issue_id,
                        container_type => 'Issue',
                        filename       => $attachment_ref->{ filename },
                        disk_filename  => $filename,
                        filesize       => -s $output,
                        content_type   => $attachment_ref->{ file_type },
                        created_on     => $attachment_ref->{ created_on },
                        author_id      => $admin_id
                    } );
                }
                $report{ attachments_created } ++;
            }
        } else {
        	# we have the attachments in the db -> exit
        }
    }

    unless ( $DRY ) {
        # set root_id to id for redmine to work properly
        $dbix_redmine->query( 'UPDATE issues SET root_id=id WHERE root_id IS NULL;' );
    }
<<<<<<< HEAD
    
=======

>>>>>>> 629d57c7
    print "OK\n";

    print "Import Relations\n";
    my $relations = $dbix_mantis->query( <<SQLRELATIONS );
SELECT
    source_bug_id,
    destination_bug_id,
    relationship_type
FROM
    mantis_bug_relationship_table
SQLRELATIONS

    while( my $relation_ref = $relations->hash ) {
        print ".";

        unless ( $DRY ) {
            $dbix_redmine->insert( issue_relations => {
                issue_from_id => $issue_map{ $relation_ref->{ source_bug_id } },
                issue_to_id   => $issue_map{ $relation_ref->{ destination_bug_id } },
                relation_type => $map_ref->{ relations }->{ $relation_ref->{ relationship_type } }
            } );
        }
        $report{ relations_created } ++;
    }
    print "OK\n";

    print "Import Custom Fields (. = Definition, - = Project relation, + = Issue value)\n";
    my $custom_fields = $dbix_mantis->query( <<SQLRELATIONS );
SELECT
    id,
    name,
    possible_values,
    length_min,
    length_max,
    valid_regexp,
    type,
    require_report
FROM
    mantis_custom_field_table
SQLRELATIONS

    my @tracker_ids = $dbix_redmine->query( 'SELECT id FROM trackers' )->flat;
    while( my $custom_field_ref = $custom_fields->hash ) {
        print ".";
        unless ( $DRY ) {
            my @possible_values = split( /\s*\|\s*/, $custom_field_ref->{ possible_values } );
            my $field_format    = $custom_field_ref->{ type } == 5 && scalar @possible_values > 1
                ? 'list'
                : $map_ref->{ custom_fields }->{ $custom_field_ref->{ type } }
            ;

            my $ref = {
                name            => substr( $custom_field_ref->{ name }, 0, 30 ),
                field_format    => $field_format,
                min_length      => $custom_field_ref->{ length_min },
                max_length      => $custom_field_ref->{ length_max },
                regexp          => $custom_field_ref->{ valid_regexp } || '',
                possible_values => YAML::Dump( \@possible_values ),
                is_required     => $custom_field_ref->{ require_report },
                type            => 'IssueCustomField'
            };
            #$dbix_redmine->insert( custom_fields => $ref );
            #print Dumper $ref;

            # there is some issue with multiline .. hmm.. stragen enough:
            my $sql = 'INSERT INTO custom_fields ('. join( ', ', map { "`$_`" } sort keys %$ref ). ') VALUES ('. join( ', ', map { "?" } sort keys %$ref ). ')';
            my @sql_values = map { $ref->{ $_ } } sort keys %$ref;
            #print "$sql : ". join( ", ", @sql_values ). "\n";
            $dbix_redmine->query( $sql, @sql_values );

            my ( $custom_field_id ) = $dbix_redmine->query( 'SELECT MAX(id) FROM custom_fields' )->list;

            # associate with all trackers
            $dbix_redmine->insert( custom_fields_trackers => {
                custom_field_id => $custom_field_id,
                tracker_id      => $_
            } ) for @tracker_ids;

            # get projects and re-associate fields
            my @assoc_project_ids = $dbix_mantis->query( 'SELECT project_id FROM mantis_custom_field_project_table WHERE field_id = ?', $custom_field_ref->{ id } )->flat;
            #die Dumper { assoc => \@assoc_project_ids, projects => $map_ref->{ projects } };
            foreach my $pid( @assoc_project_ids ) {
                print "-";
                $dbix_redmine->insert( custom_fields_projects => {
                    custom_field_id => $custom_field_id,
                    project_id      => $map_ref->{ projects }->{ $pid }
                } );
            }


            # set all custom field values to issues
            my $custom_field_values = $dbix_mantis->query( 'SELECT bug_id, value FROM mantis_custom_field_string_table WHERE field_id = ?', $custom_field_ref->{ id } );
            while( my $field_value_ref = $custom_field_values->hash ) {
                print "+";
                $dbix_redmine->insert( custom_values => {
                    customized_type => 'Issue',
                    customized_id   => $issue_map{ $field_value_ref->{ bug_id } },
                    custom_field_id => $custom_field_id,
                    value           => encode( "UTF-8", $field_value_ref->{ value } )
                } );
            }
        }

        $report{ custom_fields_created } ++;
    }
    print "OK\n";

    print "\n\nAll Done\n";
    printf "%-40s : %5d / %5d\n", 'Users (migrated/created)', $report{ users_migrated } || 0, $report{ users_created } || 0;
    printf "%-40s : %5d / %5d\n", 'Projects (migrated/created)', $report{ projects_migrated } || 0, $report{ projects_created } || 0;
    printf "%-40s : %5d / %5d\n", 'Versions (migrated/created)', $report{ versions_migrated } || 0, $report{ versions_created } || 0;
    printf "%-40s : %5d / %5d\n", 'Trackers (migrated/created)', $report{ trackers_migrated } || 0, $report{ trackers_created } || 0;
    printf "%-40s : %5d / %5d\n", 'Categories (migrated/created)', $report{ categories_migrated } || 0, $report{ categories_created } || 0;
    printf "%-40s : %5d\n", 'Issues imported', $report{ issues_created } || 0;
    printf "%-40s : %5d\n", 'Journals imported', $report{ journals_created } || 0;
    printf "%-40s : %5d\n", 'Attachments imported', $report{ attachments_created } || 0;
    printf "%-40s : %5d\n", 'Relations imported', $report{ relations_created } || 0;
    printf "%-40s : %5d\n", 'Custom Fields imported', $report{ custom_fields_created } || 0;
    print "\n";
    if ( $DRY ) {
        print "** NOTHING PERFORMED, JUST A DRY RUN! **\n";
    }
    else {
        print "** Import completed, have fun! **\n";
        print "You should copy now all extracted files from '$opt{ attachment_dir }/' to your attachment directory of redmine (usually '/files' in your redmine install dir)\n";
    }

}






=head1 PRIVATE METHODS


=head2 update_maps

Update mappings after create_maps call

=cut

sub update_maps {
    my ( $new_ref, $mantis_ref ) = @_;
    foreach my $id( keys %$new_ref ) {
        $new_ref->{ $id } = $new_ref->{ $id }->{ id } == -1
            ? { %{ $mantis_ref->{ $id } }, id => -1 }
            : { %{ $mantis_ref->{ $id } }, id => $new_ref->{ $id }->{ id } }
        ;
    }
    return $new_ref;
}


=head2 premap

Build premap by trying to find corresponding object in the Redmine database

=cut

sub premap {
    my ( $mantis_ref, $redmine_ref, $key ) = @_;
    foreach my $mantis( keys %$mantis_ref ) {
        my $search = lc( $mantis_ref->{ $mantis }->[0] );
        while( my ( $redmine, $ref ) = each %$redmine_ref ) {
            if ( $search eq lc( $ref->{ $key } ) ) {
                $mantis_ref->{ $mantis }->[1] = $ref;
                last;
            }
        }
    }
}


=head2 create_map

Create mappings with user interactive input from Mantis objects to Redmine objects.

=cut

sub create_map {
    my ( $name, $mantis_ref, $redmine_ref, $default_ref, $key, $args_ref ) = @_;
    $args_ref ||= {
        allow_new     => 0,
        print_mantis  => 0,
        print_redmine => 0
    };


    my $legend_sub = sub {
        print "Mantis: $name\n";
        foreach my $position( sort keys %$mantis_ref ) {
            printf "  %-20s : %3d\n", $mantis_ref->{ $position }->[0], $position;
        }
        print "\n";
        print "Redmine: $name\n";
        foreach my $position( sort keys %$redmine_ref ) {
            printf "  %-20s : %3d\n", $redmine_ref->{ $position }->{ name }, $position;
        }
        print "\n";
    };

    my $translation_sub = sub {
        print "$name translation\n";
        printf "    %-20s ->     %-20s\n", "Mantis", "Redmine";
        foreach my $position( sort keys %$mantis_ref ) {
            printf "%3d:%-20s -> %3d:%-20s\n",
                $position, $mantis_ref->{ $position }->[0],
                $mantis_ref->{ $position }->[1]->{ $key }, $mantis_ref->{ $position }->[1]->{ name }
            ;
        }
        print "\n";
    };
    $legend_sub->();
    $translation_sub->();
    my ( $last_mantis ) = ( reverse sort keys %$mantis_ref );

    my @request = ();
    my $request_new = $args_ref->{ allow_new } ? " or num:-1 for create as new " : "";
    push @request,"Type 'ok' if you confirm or num:num ${request_new}to change assignment";

    my $myname = $default_ref->{ name } || $default_ref->{ login };
    push @request,"  eg $last_mantis:$default_ref->{ $key } to change $name of '$mantis_ref->{ $last_mantis }->[0]' to '$myname'";
    push @request, "  type 'print' to show the Redmine/Mantis tabels again";
    push @request, "(ok/num:num/print)";
    my $request = join( "\n", @request );

    my $read = read_in( $request );
    while ( lc( $read ) ne 'ok' ) {
        if ( $read =~ /^(\d+):(\d+)$/ ) {
            my ( $mantis, $redmine ) = ( $1, $2 );
            if ( defined $mantis_ref->{ $mantis } && defined $redmine_ref->{ $redmine } ) {
                $mantis_ref->{ $mantis }->[1] = $redmine_ref->{ $redmine };
                $translation_sub->();
            }
            else {
                err( "Mantis $name '$mantis' not defined" ) unless defined $mantis_ref->{ $mantis };
                err( "Redmine $name '$redmine' not defined" ) unless defined $redmine_ref->{ $redmine };
            }
        }
        elsif ( $args_ref->{ allow_new } && $read =~ /^(\d+):-1$/ ) {
            my $mantis = $1;
            if ( defined $mantis_ref->{ $mantis } ) {
                $mantis_ref->{ $mantis }->[1] = { name => 'new', $key => -1 };
                $translation_sub->();
            }
            else {
                err( "Mantis $name '$mantis' not defined" );
            }
        }
        elsif ( $read eq 'print' ) {
            $legend_sub->();
        }
        $read = read_in( $request );
    }

    # return map of ( number => id )
    return { map {
        ( $_ => $mantis_ref->{ $_ }->[1] );
    } keys %$mantis_ref };
}


=head2 err

Error output

=cut

sub err {
    my ( $msg ) = @_;
    print "** $msg **\n";
}


=head2 read_in

Print input instructions and read from STDIN

=cut

sub read_in {
    my ( $request ) = @_;
    print "$request > ";
    my $in = <STDIN>;
    chomp $in;
    return $in;
}


=head2 read_config

Read config file and return as hash

=cut

sub read_config {
    my $file = shift;
    open my $fh, '<', $file or die "Cannot open '$file' for read: $!";
    my %conf = map {
        chomp; s/^\s+//; s/\s+$//;
        split( /\s*=\s*/, $_, 2 );
    } grep {
        /\w.*?=/
    } <$fh>;
    close $fh;
    return %conf;
}


=head2 save_map

Save user provided mapping to storage file "store-<name>.map" in YAML format

=cut

sub save_map {
    my ( $name, $map_ref ) = @_;
    return YAML::DumpFile( "store-$name.map", $map_ref );
}


=head2 load_map

Load YAML map from disk

=cut

sub load_map {
    my ( $name ) = @_;
    return YAML::LoadFile( "store-$name.map" );
}
<|MERGE_RESOLUTION|>--- conflicted
+++ resolved
@@ -991,11 +991,7 @@
         # set root_id to id for redmine to work properly
         $dbix_redmine->query( 'UPDATE issues SET root_id=id WHERE root_id IS NULL;' );
     }
-<<<<<<< HEAD
-    
-=======
-
->>>>>>> 629d57c7
+
     print "OK\n";
 
     print "Import Relations\n";
